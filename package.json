--- conflicted
+++ resolved
@@ -4,11 +4,7 @@
   "description": "Private messaging from your desktop",
   "desktopName": "signal.desktop",
   "repository": "https://github.com/signalapp/Signal-Desktop.git",
-<<<<<<< HEAD
-  "version": "1.38.2",
-=======
   "version": "1.39.2-beta.4",
->>>>>>> 6a715dbd
   "license": "AGPL-3.0-only",
   "author": {
     "name": "Open Whisper Systems",
